import asyncio
import inspect
import logging
import unittest
import os
from logging import LogRecord
from typing import Tuple

import asynctest
from asynctest import CoroutineMock, Mock, patch, call

from aiologger.filters import StdoutFilter
from aiologger.handlers import AsyncStreamHandler
from aiologger.logger import Logger


class LoggerOutsideEventLoopTest(unittest.TestCase):
    def test_property_loop_always_return_a_running_loop(self):
        logger = Logger(name="mylogger")
        self.assertIsNotNone(logger.loop)
        self.assertFalse(logger.loop.is_closed())
        logger.loop.close()

        asyncio.set_event_loop(asyncio.new_event_loop())
        self.assertIsNotNone(logger.loop)
        self.assertFalse(logger.loop.is_closed())


class LoggerTests(asynctest.TestCase):
    async def setUp(self):
        r_fileno, w_fileno = os.pipe()
        self.read_pipe = os.fdopen(r_fileno, "r")
        self.write_pipe = os.fdopen(w_fileno, "w")

        patch("aiologger.logger.sys.stdout", self.write_pipe).start()
        patch("aiologger.logger.sys.stderr", self.write_pipe).start()

        self.stream_reader, self.reader_transport = (
            await self._make_read_pipe_stream_reader()
        )

    def tearDown(self):
        self.read_pipe.close()
        self.write_pipe.close()
        self.reader_transport.close()
        patch.stopall()

    async def _make_read_pipe_stream_reader(
        self
    ) -> Tuple[asyncio.StreamReader, asyncio.ReadTransport]:
        reader = asyncio.StreamReader(loop=self.loop)
        protocol = asyncio.StreamReaderProtocol(reader)

        transport, protocol = await self.loop.connect_read_pipe(
            lambda: protocol, self.read_pipe
        )
        return reader, transport

    async def test_init_with_default_handlers_initializes_handlers_for_stdout_and_stderr(
        self
    ):
        handlers = [Mock(), Mock()]
        with asynctest.patch(
<<<<<<< HEAD
            "aiologger.logger.AsyncStreamHandler.init_from_pipe",
            CoroutineMock(side_effect=handlers),
        ) as init_from_pipe:
=======
            "aiologger.logger.AsyncStreamHandler", side_effect=handlers
        ) as handler_init:
>>>>>>> ea7909f4
            logger = Logger.with_default_handlers(loop=self.loop)
            self.assertCountEqual(logger.handlers, handlers)

            self.assertCountEqual(
                [logging.DEBUG, logging.WARNING],
<<<<<<< HEAD
                [call[1]["level"] for call in init_from_pipe.await_args_list],
=======
                [call[1]["level"] for call in handler_init.call_args_list],
>>>>>>> ea7909f4
            )

    async def test_init_with_default_handlers_initializes_handlers_with_proper_log_levels(
        self
    ):
        handlers = [Mock(), Mock()]
        with asynctest.patch(
<<<<<<< HEAD
            "aiologger.logger.AsyncStreamHandler.init_from_pipe",
            CoroutineMock(side_effect=handlers),
=======
            "aiologger.logger.AsyncStreamHandler", side_effect=handlers
>>>>>>> ea7909f4
        ) as init_from_pipe:
            logger = Logger.with_default_handlers()
            self.assertCountEqual(logger.handlers, handlers)

    async def test_callhandlers_calls_handlers_for_loglevel(self):
        level10_handler = Mock(level=10, handle=CoroutineMock())
        level30_handler = Mock(level=30, handle=CoroutineMock())

        logger = Logger.with_default_handlers()
        logger.handlers = [level10_handler, level30_handler]

        record = LogRecord(
            level=20,
            name="aiologger",
            pathname="/aiologger/tests/test_logger.py",
            lineno=17,
            msg="Xablau!",
            exc_info=None,
            args=None,
        )
        await logger.callHandlers(record)

        level10_handler.handle.assert_awaited_once_with(record)
        level30_handler.handle.assert_not_awaited()

    async def test_it_raises_an_error_if_no_handlers_are_found_for_record(self):
        logger = Logger.with_default_handlers()
        logger.handlers = []

        record = LogRecord(
            level=10,
            name="aiologger",
            pathname="/aiologger/tests/test_logger.py",
            lineno=17,
            msg="Xablau!",
            exc_info=None,
            args=None,
        )
        with self.assertRaises(Exception):
            await logger.callHandlers(record)

    async def test_it_calls_multiple_handlers_if_multiple_handle_matches_are_found_for_record(
        self
    ):
        level10_handler = Mock(level=10, handle=CoroutineMock())
        level20_handler = Mock(level=20, handle=CoroutineMock())

        logger = Logger.with_default_handlers()
        logger.handlers = [level10_handler, level20_handler]

        record = LogRecord(
            level=30,
            name="aiologger",
            pathname="/aiologger/tests/test_logger.py",
            lineno=17,
            msg="Xablau!",
            exc_info=None,
            args=None,
        )

        await logger.callHandlers(record)

        level10_handler.handle.assert_awaited_once_with(record)
        level20_handler.handle.assert_awaited_once_with(record)

    async def test_it_calls_handlers_if_logger_is_enabled_and_record_is_loggable(
        self
    ):
        logger = Logger.with_default_handlers()
        with patch.object(
            logger, "filter", return_value=True
        ) as filter, asynctest.patch.object(
            logger, "callHandlers"
        ) as callHandlers:
            record = Mock()
            await logger.handle(record)

            filter.assert_called_once_with(record)
            callHandlers.assert_awaited_once_with(record)

    async def test_it_doesnt_calls_handlers_if_logger_is_disabled(self):
        logger = Logger.with_default_handlers()
        with asynctest.patch.object(logger, "callHandlers") as callHandlers:
            record = Mock()
            logger.disabled = True
            await logger.handle(record)

            callHandlers.assert_not_awaited()

    async def test_it_doesnt_calls_handlers_if_record_isnt_loggable(self):
        logger = Logger.with_default_handlers()
        with patch.object(
            logger, "filter", return_value=False
        ) as filter, asynctest.patch.object(
            logger, "callHandlers"
        ) as callHandlers:
            record = Mock()
            await logger.handle(record)

            filter.assert_called_once_with(record)
            callHandlers.assert_not_awaited()

    async def test_log_makes_a_record_with_build_exc_info_from_exception(self):
        logger = Logger.with_default_handlers()
        try:
            raise ValueError("41 isn't the answer")
        except Exception as e:
            with patch.object(logger, "handle", CoroutineMock()) as handle:
                await logger._log(level=10, msg="Xablau", args=None, exc_info=e)
                call = handle.await_args_list.pop()
                record: LogRecord = call[0][0]
                exc_class, exc, exc_traceback = record.exc_info
                self.assertEqual(exc_class, ValueError)
                self.assertEqual(exc, e)

    async def test_log_makes_a_record_with_build_exc_info_from_sys_stack(self):
        logger = Logger.with_default_handlers()

        try:
            raise ValueError("41 isn't the answer")
        except Exception as e:
            with patch.object(logger, "handle", CoroutineMock()) as handle:
                await logger.exception("Xablau")

                call = handle.await_args_list.pop()
                record: LogRecord = call[0][0]
                exc_class, exc, exc_traceback = record.exc_info
                self.assertEqual(exc_class, ValueError)
                self.assertEqual(exc, e)

    async def test_it_logs_debug_messages(self):
        logger = Logger.with_default_handlers()
        await logger.debug("Xablau")

        logged_content = await self.stream_reader.readline()
        self.assertEqual(logged_content, b"Xablau\n")

    async def test_it_logs_info_messages(self):
        logger = Logger.with_default_handlers()
        await logger.info("Xablau")

        logged_content = await self.stream_reader.readline()
        self.assertEqual(logged_content, b"Xablau\n")

    async def test_it_logs_warning_messages(self):
        logger = Logger.with_default_handlers()
        await logger.warning("Xablau")

        logged_content = await self.stream_reader.readline()
        self.assertEqual(logged_content, b"Xablau\n")

    async def test_it_logs_error_messages(self):
        logger = Logger.with_default_handlers()
        await logger.error("Xablau")

        logged_content = await self.stream_reader.readline()
        self.assertEqual(logged_content, b"Xablau\n")

    async def test_it_logs_critical_messages(self):
        logger = Logger.with_default_handlers()
        await logger.critical("Xablau")

        logged_content = await self.stream_reader.readline()
        self.assertEqual(logged_content, b"Xablau\n")

    async def test_it_logs_exception_messages(self):
        logger = Logger.with_default_handlers()

        try:
            raise Exception("Xablau")
        except Exception:
            await logger.exception("Batemos tambores, eles panela.")

        logged_content = await self.stream_reader.readline()
        self.assertEqual(logged_content, b"Batemos tambores, eles panela.\n")

        while self.stream_reader._buffer:
            logged_content += await self.stream_reader.readline()

        current_func_name = inspect.currentframe().f_code.co_name

        self.assertIn(current_func_name.encode(), logged_content)
        self.assertIn(b'raise Exception("Xablau")', logged_content)

    async def test_shutdown_doest_not_closes_handlers_if_not_initialized(self):
<<<<<<< HEAD
        handler_factory = CoroutineMock(
            return_value=[
                Mock(flush=CoroutineMock()),
                Mock(flush=CoroutineMock()),
            ]
        )
        logger = Logger(handler_factory=handler_factory)
=======
        initialized_handler = Mock(spec=AsyncStreamHandler)
        not_initialized_handler = Mock(
            spec=AsyncStreamHandler, initialized=False
        )

        logger = Logger()
        logger.handlers = [initialized_handler, not_initialized_handler]

>>>>>>> ea7909f4
        await logger.shutdown()

        initialized_handler.flush.assert_awaited_once()
        initialized_handler.close.assert_awaited_once()

        not_initialized_handler.flush.assert_not_awaited()
        not_initialized_handler.close.assert_not_awaited()

    async def test_shutdown_closes_all_handlers_if_initialized(self):
<<<<<<< HEAD
        handlers = [Mock(flush=CoroutineMock()), Mock(flush=CoroutineMock())]
        logger = Logger(handler_factory=CoroutineMock(return_value=handlers))
        await logger._initialize()
=======
        handlers = [
            Mock(spec=AsyncStreamHandler),
            Mock(spec=AsyncStreamHandler),
        ]
        logger = Logger()
        logger.handlers = handlers
>>>>>>> ea7909f4

        await logger.shutdown()

        self.assertCountEqual(handlers, logger.handlers)

        for handler in logger.handlers:
            handler.flush.assert_awaited_once()
            handler.close.assert_awaited_once()

    async def test_shutdown_doest_not_closes_handlers_twice(self):
        handlers = [Mock(flush=CoroutineMock()), Mock(flush=CoroutineMock())]
<<<<<<< HEAD
        logger = Logger(handler_factory=CoroutineMock(return_value=handlers))
        await logger._initialize()
=======
        logger = Logger()
        logger.handlers = handlers
>>>>>>> ea7909f4

        await asyncio.gather(
            logger.shutdown(), logger.shutdown(), logger.shutdown()
        )

        self.assertCountEqual(handlers, logger.handlers)

        for handler in logger.handlers:
            handler.flush.assert_awaited_once()
            handler.close.assert_called_once()

    async def test_shutdown_ignores_erros(self):
        logger = Logger()
        logger.handlers = [
            Mock(flush=CoroutineMock(side_effect=ValueError)),
            Mock(flush=CoroutineMock()),
        ]

        await logger.shutdown()

        logger.handlers[0].close.assert_not_called()
        logger.handlers[1].close.assert_called_once()

    async def test_logger_handlers_are_not_initialized_twice(self):
<<<<<<< HEAD
        condition = asyncio.Condition()
        initialize_meta = {"count": 0}

        async def create_handlers():
            async with condition:
                await condition.wait_for(
                    predicate=lambda: initialize_meta["count"] == 4
                )

            return await Logger._create_default_handlers()

        handlers_factory = CoroutineMock(side_effect=create_handlers)

        logger = Logger(handler_factory=handlers_factory)

        original_initialize = logger._initialize

        async def initialize():
            async with condition:
                initialize_meta["count"] += 1
                condition.notify_all()
            await original_initialize()

        patch.object(logger, "_initialize", initialize).start()

        await asyncio.gather(
            logger.info("sardinha"),
            logger.info("tilápia"),
            logger.info("xerelete"),
            logger.error("fraldinha"),
        )
=======
        handler = Mock(spec=AsyncStreamHandler, level=logging.DEBUG)
        with patch(
            "aiologger.logger.AsyncStreamHandler", return_value=handler
        ) as Handler:
            formatter = Mock()
            logger = Logger.with_default_handlers(formatter=formatter)
            await asyncio.gather(
                logger.info("sardinha"),
                logger.info("tilápia"),
                logger.info("xerelete"),
                logger.error("fraldinha"),
            )

            Handler.allert_has_calls(
                [
                    call(
                        stream=self.write_pipe,
                        level=logging.DEBUG,
                        formatter=formatter,
                        filter=StdoutFilter(),
                    ),
                    call(
                        stream=self.write_pipe,
                        level=logging.WARNING,
                        formatter=formatter,
                    ),
                ]
            )
>>>>>>> ea7909f4

            await logger.shutdown()

    async def test_it_returns_a_dummy_task_if_logging_isnt_enabled_for_level(
        self
    ):
        logger = Logger.with_default_handlers()
<<<<<<< HEAD
        with patch.object(
            logger, "isEnabledFor", return_value=False
        ) as isEnabledFor, patch.object(
            logger, "_Logger__dummy_task"
        ) as __dummy_task:
=======
        self.assertIsNone(logger._dummy_task)

        with patch.object(
            logger, "isEnabledFor", return_value=False
        ) as isEnabledFor, patch.object(logger, "_dummy_task") as _dummy_task:
>>>>>>> ea7909f4
            log_task = logger.info("im disabled")
            isEnabledFor.assert_called_once_with(logging.INFO)
            self.assertEqual(log_task, _dummy_task)

    async def test_it_returns_a_log_task_if_logging_is_enabled_for_level(self):
        logger = Logger.with_default_handlers()
        log_task = logger.info("Xablau")

        self.assertIsInstance(log_task, asyncio.Task)
        self.assertFalse(log_task.done())

        await log_task
        self.assertTrue(log_task.done())

        logged_content = await self.stream_reader.readline()
        self.assertEqual(logged_content, b"Xablau\n")

    async def test_it_only_keeps_a_reference_to_the_loop_after_the_first_log_call(
        self
    ):
        logger = Logger.with_default_handlers()
        self.assertIsNone(logger._loop)

        await logger.info("Xablau")
        self.assertIsInstance(logger._loop, asyncio.AbstractEventLoop)<|MERGE_RESOLUTION|>--- conflicted
+++ resolved
@@ -61,24 +61,14 @@
     ):
         handlers = [Mock(), Mock()]
         with asynctest.patch(
-<<<<<<< HEAD
-            "aiologger.logger.AsyncStreamHandler.init_from_pipe",
-            CoroutineMock(side_effect=handlers),
-        ) as init_from_pipe:
-=======
             "aiologger.logger.AsyncStreamHandler", side_effect=handlers
         ) as handler_init:
->>>>>>> ea7909f4
             logger = Logger.with_default_handlers(loop=self.loop)
             self.assertCountEqual(logger.handlers, handlers)
 
             self.assertCountEqual(
                 [logging.DEBUG, logging.WARNING],
-<<<<<<< HEAD
-                [call[1]["level"] for call in init_from_pipe.await_args_list],
-=======
                 [call[1]["level"] for call in handler_init.call_args_list],
->>>>>>> ea7909f4
             )
 
     async def test_init_with_default_handlers_initializes_handlers_with_proper_log_levels(
@@ -86,12 +76,7 @@
     ):
         handlers = [Mock(), Mock()]
         with asynctest.patch(
-<<<<<<< HEAD
-            "aiologger.logger.AsyncStreamHandler.init_from_pipe",
-            CoroutineMock(side_effect=handlers),
-=======
             "aiologger.logger.AsyncStreamHandler", side_effect=handlers
->>>>>>> ea7909f4
         ) as init_from_pipe:
             logger = Logger.with_default_handlers()
             self.assertCountEqual(logger.handlers, handlers)
@@ -277,15 +262,6 @@
         self.assertIn(b'raise Exception("Xablau")', logged_content)
 
     async def test_shutdown_doest_not_closes_handlers_if_not_initialized(self):
-<<<<<<< HEAD
-        handler_factory = CoroutineMock(
-            return_value=[
-                Mock(flush=CoroutineMock()),
-                Mock(flush=CoroutineMock()),
-            ]
-        )
-        logger = Logger(handler_factory=handler_factory)
-=======
         initialized_handler = Mock(spec=AsyncStreamHandler)
         not_initialized_handler = Mock(
             spec=AsyncStreamHandler, initialized=False
@@ -294,7 +270,6 @@
         logger = Logger()
         logger.handlers = [initialized_handler, not_initialized_handler]
 
->>>>>>> ea7909f4
         await logger.shutdown()
 
         initialized_handler.flush.assert_awaited_once()
@@ -304,18 +279,12 @@
         not_initialized_handler.close.assert_not_awaited()
 
     async def test_shutdown_closes_all_handlers_if_initialized(self):
-<<<<<<< HEAD
-        handlers = [Mock(flush=CoroutineMock()), Mock(flush=CoroutineMock())]
-        logger = Logger(handler_factory=CoroutineMock(return_value=handlers))
-        await logger._initialize()
-=======
         handlers = [
             Mock(spec=AsyncStreamHandler),
             Mock(spec=AsyncStreamHandler),
         ]
         logger = Logger()
         logger.handlers = handlers
->>>>>>> ea7909f4
 
         await logger.shutdown()
 
@@ -327,13 +296,8 @@
 
     async def test_shutdown_doest_not_closes_handlers_twice(self):
         handlers = [Mock(flush=CoroutineMock()), Mock(flush=CoroutineMock())]
-<<<<<<< HEAD
-        logger = Logger(handler_factory=CoroutineMock(return_value=handlers))
-        await logger._initialize()
-=======
         logger = Logger()
         logger.handlers = handlers
->>>>>>> ea7909f4
 
         await asyncio.gather(
             logger.shutdown(), logger.shutdown(), logger.shutdown()
@@ -358,39 +322,6 @@
         logger.handlers[1].close.assert_called_once()
 
     async def test_logger_handlers_are_not_initialized_twice(self):
-<<<<<<< HEAD
-        condition = asyncio.Condition()
-        initialize_meta = {"count": 0}
-
-        async def create_handlers():
-            async with condition:
-                await condition.wait_for(
-                    predicate=lambda: initialize_meta["count"] == 4
-                )
-
-            return await Logger._create_default_handlers()
-
-        handlers_factory = CoroutineMock(side_effect=create_handlers)
-
-        logger = Logger(handler_factory=handlers_factory)
-
-        original_initialize = logger._initialize
-
-        async def initialize():
-            async with condition:
-                initialize_meta["count"] += 1
-                condition.notify_all()
-            await original_initialize()
-
-        patch.object(logger, "_initialize", initialize).start()
-
-        await asyncio.gather(
-            logger.info("sardinha"),
-            logger.info("tilápia"),
-            logger.info("xerelete"),
-            logger.error("fraldinha"),
-        )
-=======
         handler = Mock(spec=AsyncStreamHandler, level=logging.DEBUG)
         with patch(
             "aiologger.logger.AsyncStreamHandler", return_value=handler
@@ -419,7 +350,6 @@
                     ),
                 ]
             )
->>>>>>> ea7909f4
 
             await logger.shutdown()
 
@@ -427,19 +357,11 @@
         self
     ):
         logger = Logger.with_default_handlers()
-<<<<<<< HEAD
-        with patch.object(
-            logger, "isEnabledFor", return_value=False
-        ) as isEnabledFor, patch.object(
-            logger, "_Logger__dummy_task"
-        ) as __dummy_task:
-=======
         self.assertIsNone(logger._dummy_task)
 
         with patch.object(
             logger, "isEnabledFor", return_value=False
         ) as isEnabledFor, patch.object(logger, "_dummy_task") as _dummy_task:
->>>>>>> ea7909f4
             log_task = logger.info("im disabled")
             isEnabledFor.assert_called_once_with(logging.INFO)
             self.assertEqual(log_task, _dummy_task)
