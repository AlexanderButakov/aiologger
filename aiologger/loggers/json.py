import json
import logging
from datetime import timezone
from asyncio import AbstractEventLoop
from typing import Dict, Iterable, Callable, Tuple, Any, Optional, Awaitable

from aiologger import Logger
from aiologger.formatters.json import ExtendedJsonFormatter
from aiologger.logger import _Caller


class LogRecord(logging.LogRecord):
    def __init__(
        self,
        name,
        level,
        pathname,
        lineno,
        msg,
        args,
        exc_info,
        func=None,
        sinfo=None,
        **kwargs,
    ):
        super().__init__(
            name, level, pathname, lineno, msg, args, exc_info, func, sinfo
        )
        self.extra = kwargs["extra"]
        self.flatten = kwargs["flatten"]
        self.serializer_kwargs = kwargs["serializer_kwargs"]


class JsonLogger(Logger):
    def __init__(
        self,
        name: str = "aiologger-json",
        level: int = logging.DEBUG,
<<<<<<< HEAD
        flatten: bool = False,
        serializer_kwargs: Dict = None,
        extra: Dict = None,
        loop: AbstractEventLoop = None,
    ):
        super().__init__(name=name, level=level, loop=loop)
=======
        serializer: Callable[..., str] = json.dumps,
        flatten: bool = False,
        serializer_kwargs: Dict = None,
        extra: Dict = None,
        exclude_fields: Iterable[str] = None,
        loop: AbstractEventLoop = None,
        tz: timezone = None,
        formatter: Optional[logging.Formatter] = None,
        handler_factory: Optional[
            Callable[[], Awaitable[Iterable[logging.Handler]]]
        ] = None,
    ) -> None:
        formatter = formatter or ExtendedJsonFormatter(
            serializer=serializer, exclude_fields=exclude_fields, tz=tz
        )
        super().__init__(
            name=name,
            level=level,
            loop=loop,
            formatter=formatter,
            handler_factory=handler_factory,
        )
>>>>>>> 9eefa72e

        self.flatten = flatten

        if serializer_kwargs is None:
            serializer_kwargs = {}
        self.serializer_kwargs = serializer_kwargs

        if extra is None:
            extra = {}
        self.extra = extra

    @classmethod
    def with_default_handlers(
        cls,
        *,
        name: str = "aiologger-json",
        level: int = logging.NOTSET,
        serializer: Callable[..., str] = json.dumps,
        flatten: bool = False,
        serializer_kwargs: Dict = None,
        extra: Dict = None,
        exclude_fields: Iterable[str] = None,
        loop: AbstractEventLoop = None,
        tz: timezone = None,
<<<<<<< HEAD
        formatter: Optional[logging.Formatter] = None,
    ):
        if formatter is None:
            formatter = ExtendedJsonFormatter(
                serializer=serializer, exclude_fields=exclude_fields, tz=tz
            )
=======
    ):
>>>>>>> 9eefa72e
        return super(JsonLogger, cls).with_default_handlers(
            name="aiologger-json",
            level=level,
            loop=loop,
            flatten=flatten,
            serializer_kwargs=serializer_kwargs,
            extra=extra,
<<<<<<< HEAD
            formatter=formatter,
=======
            exclude_fields=exclude_fields,
            tz=tz,
>>>>>>> 9eefa72e
        )

    async def _log(
        self,
        level: int,
        msg: Any,
        args: Tuple,
        exc_info=None,
        extra: Dict = None,
        stack_info=False,
        flatten: bool = False,
        serializer_kwargs: Dict = None,
        caller: _Caller = None,
    ):
        """
        Low-level logging routine which creates a LogRecord and then calls
        all the handlers of this logger to handle the record.

        Overwritten to properly handle log methods kwargs
        """
        sinfo = None
        if caller:
            fn, lno, func, sinfo = caller
        else:  # pragma: no cover
            fn, lno, func = "(unknown file)", 0, "(unknown function)"
        if exc_info and isinstance(exc_info, BaseException):
            exc_info = (type(exc_info), exc_info, exc_info.__traceback__)

        joined_extra = {}
        joined_extra.update(self.extra)

        if extra:
            joined_extra.update(extra)

        record = LogRecord(
            name=self.name,
            level=level,
            pathname=fn,
            lineno=lno,
            msg=msg,
            args=args,
            exc_info=exc_info,
            func=func,
            sinfo=sinfo,
            extra=joined_extra,
            flatten=flatten or self.flatten,
            serializer_kwargs=serializer_kwargs or self.serializer_kwargs,
        )
        await self.handle(record)<|MERGE_RESOLUTION|>--- conflicted
+++ resolved
@@ -36,37 +36,12 @@
         self,
         name: str = "aiologger-json",
         level: int = logging.DEBUG,
-<<<<<<< HEAD
         flatten: bool = False,
         serializer_kwargs: Dict = None,
         extra: Dict = None,
         loop: AbstractEventLoop = None,
     ):
         super().__init__(name=name, level=level, loop=loop)
-=======
-        serializer: Callable[..., str] = json.dumps,
-        flatten: bool = False,
-        serializer_kwargs: Dict = None,
-        extra: Dict = None,
-        exclude_fields: Iterable[str] = None,
-        loop: AbstractEventLoop = None,
-        tz: timezone = None,
-        formatter: Optional[logging.Formatter] = None,
-        handler_factory: Optional[
-            Callable[[], Awaitable[Iterable[logging.Handler]]]
-        ] = None,
-    ) -> None:
-        formatter = formatter or ExtendedJsonFormatter(
-            serializer=serializer, exclude_fields=exclude_fields, tz=tz
-        )
-        super().__init__(
-            name=name,
-            level=level,
-            loop=loop,
-            formatter=formatter,
-            handler_factory=handler_factory,
-        )
->>>>>>> 9eefa72e
 
         self.flatten = flatten
 
@@ -91,29 +66,20 @@
         exclude_fields: Iterable[str] = None,
         loop: AbstractEventLoop = None,
         tz: timezone = None,
-<<<<<<< HEAD
         formatter: Optional[logging.Formatter] = None,
     ):
         if formatter is None:
             formatter = ExtendedJsonFormatter(
                 serializer=serializer, exclude_fields=exclude_fields, tz=tz
             )
-=======
-    ):
->>>>>>> 9eefa72e
         return super(JsonLogger, cls).with_default_handlers(
-            name="aiologger-json",
+            name=name,
             level=level,
             loop=loop,
             flatten=flatten,
             serializer_kwargs=serializer_kwargs,
             extra=extra,
-<<<<<<< HEAD
             formatter=formatter,
-=======
-            exclude_fields=exclude_fields,
-            tz=tz,
->>>>>>> 9eefa72e
         )
 
     async def _log(
