--- conflicted
+++ resolved
@@ -1,15 +1,9 @@
 import asyncio
-<<<<<<< HEAD
 import os
+from logging import StreamHandler, Filter, Formatter, LogRecord, NOTSET, Handler
 from asyncio import StreamWriter
-from io import TextIOBase
-from logging import StreamHandler, Filter, Formatter, LogRecord, Handler
-from typing import Union, Type
-=======
-from logging import StreamHandler, Filter, Formatter, LogRecord, NOTSET
-from asyncio import StreamWriter
-from typing import Union, Optional
->>>>>>> ea7909f4
+from typing import Optional
+from typing import Union
 
 import aiofiles
 
@@ -19,19 +13,11 @@
 class AsyncStreamHandler(StreamHandler):
     def __init__(
         self,
-<<<<<<< HEAD
-        stream: StreamWriter,
-        level: Union[int, str],
-        formatter: Formatter,
-        filter: Filter = None,
-    ):
-=======
         stream=None,
         level: Union[int, str] = NOTSET,
         formatter: Formatter = None,
         filter: Filter = None,
     ) -> None:
->>>>>>> ea7909f4
         super().__init__(stream)
         self.setLevel(level)
         if formatter is None:
@@ -48,40 +34,6 @@
     def initialized(self):
         return self.writer is not None
 
-<<<<<<< HEAD
-    @classmethod
-    async def init_from_pipe(
-        cls,
-        *,
-        pipe: TextIOBase,
-        level: Union[int, str],
-        formatter: Formatter,
-        filter: Filter = None,
-        protocol_factory: Type[asyncio.Protocol] = None,
-        loop=None,
-    ) -> "AsyncStreamHandler":
-        if loop is None:
-            loop = asyncio.get_event_loop()
-
-        if protocol_factory is None:
-            protocol_factory = AiologgerProtocol
-
-        transport, protocol = await loop.connect_write_pipe(
-            protocol_factory, pipe
-        )
-        stream_writer = StreamWriter(
-            transport=transport, protocol=protocol, reader=None, loop=loop
-        )
-
-        return AsyncStreamHandler(
-            level=level,
-            stream=stream_writer,
-            formatter=formatter,
-            filter=filter,
-        )
-
-    async def handleError(self, record: LogRecord):
-=======
     def createLock(self) -> None:
         """
         Does nothing. There's aiologger does not intend to be threadsafe
@@ -107,7 +59,6 @@
             return self.writer
 
     async def handleError(self, record: LogRecord):  # type: ignore
->>>>>>> ea7909f4
         """
         Handle errors which occur during an emit() call.
 
@@ -158,9 +109,10 @@
         should ensure that this gets called from overridden close()
         methods.
         """
-<<<<<<< HEAD
+        if self.writer is None:
+            return
         await self.flush()
-        self.stream.close()
+        self.writer.close()
 
 
 class AsyncFileHandler(AsyncStreamHandler):
@@ -197,10 +149,4 @@
             msg = self.format(record) + self.terminator
             await self.stream.write(msg)
         except Exception as e:
-            await self.handleError(record)
-=======
-        if self.writer is None:
-            return
-        await self.flush()
-        self.writer.close()
->>>>>>> ea7909f4
+            await self.handleError(record)