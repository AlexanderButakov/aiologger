import asyncio
import logging
import sys
from asyncio import AbstractEventLoop, Task
from typing import Iterable, Optional, Callable, Awaitable, Tuple

from aiologger.filters import StdoutFilter
from aiologger.handlers import AsyncStreamHandler


_Caller = Tuple[str, int, str, Optional[str]]
_HandlerFactory = Callable[[], Awaitable[Iterable[logging.Handler]]]


class Logger(logging.Logger):
    def __init__(
<<<<<<< HEAD
        self,
        *,
        name="aiologger",
        level=logging.NOTSET,
        loop=None,
        formatter: Optional[logging.Formatter] = logging.Formatter,
        handler_factory: Optional[_HandlerFactory] = None,
    ):
        super(Logger, self).__init__(name, level)
        self.loop: AbstractEventLoop = loop or asyncio.get_event_loop()
        self._handler_factory = handler_factory or (
            lambda: Logger._create_default_handlers(formatter, loop)
        )
        self.initialized = False
        self._initializing = Lock()
        self._initialized = False
        self._was_shutdown = False

        async def _dummy(*args, **kwargs):
            return

        self.__dummy_task = self.loop.create_task(_dummy())
=======
        self, *, name="aiologger", level=logging.NOTSET, loop=None
    ) -> None:
        super(Logger, self).__init__(name, level)
        self._loop: Optional[AbstractEventLoop] = loop
        self._was_shutdown = False

        self._dummy_task: Optional[Task] = None

    @property
    def loop(self) -> AbstractEventLoop:
        if self._loop is not None and self._loop.is_running():
            return self._loop
        self._loop = asyncio.get_event_loop()
        return self._loop
>>>>>>> ea7909f4

    @classmethod
    def with_default_handlers(
        cls,
        *,
        name="aiologger",
        level=logging.NOTSET,
        formatter: Optional[logging.Formatter] = None,
        loop=None,
        **kwargs,
    ):
<<<<<<< HEAD
        self = cls(
            name=name, level=level, loop=loop, formatter=formatter, **kwargs
=======
        self = cls(name=name, level=level, loop=loop, **kwargs)  # type: ignore
        self.addHandler(
            AsyncStreamHandler(
                stream=sys.stdout,
                level=logging.DEBUG,
                formatter=formatter,
                filter=StdoutFilter(),
            )
        )
        self.addHandler(
            AsyncStreamHandler(
                stream=sys.stderr, level=logging.WARNING, formatter=formatter
            )
>>>>>>> ea7909f4
        )

        return self

<<<<<<< HEAD
    @classmethod
    async def _create_default_handlers(
        cls, formatter: logging.Formatter = None, loop=None
    ) -> Iterable[logging.Handler]:

        stdout_handler = await AsyncStreamHandler.init_from_pipe(
            pipe=sys.stdout,
            level=logging.DEBUG,
            protocol_factory=AiologgerProtocol,
            formatter=formatter,
            filter=StdoutFilter(),
            loop=loop,
        )

        stderr_handler = await AsyncStreamHandler.init_from_pipe(
            pipe=sys.stderr,
            level=logging.WARNING,
            protocol_factory=AiologgerProtocol,
            formatter=formatter,
            loop=loop,
        )
        return [stdout_handler, stderr_handler]

    async def _initialize(self):
        if not self._initialized:
            async with self._initializing:
                if self._initialized:
                    return
                for handler in await self._handler_factory():
                    self.addHandler(handler)
                self._initialized = True

=======
>>>>>>> ea7909f4
    async def callHandlers(self, record):
        """
        Pass a record to all relevant handlers.

        Loop through all handlers for this logger and its parents in the
        logger hierarchy. If no handler was found, raises an error. Stop
        searching up the hierarchy whenever a logger with the "propagate"
        attribute set to zero is found - that will be the last logger
        whose handlers are called.
        """
        c = self
        found = 0
        while c:
            for handler in c.handlers:
                found = found + 1
                if record.levelno >= handler.level:
                    await handler.handle(record)
            if not c.propagate:
                c = None  # break out
            else:
                c = c.parent
        if found == 0:
            raise Exception("No handlers could be found for logger")

    async def handle(self, record):
        """
        Call the handlers for the specified record.

        This method is used for unpickled records received from a socket, as
        well as those created locally. Logger-level filtering is applied.
        """
        if (not self.disabled) and self.filter(record):
            await self.callHandlers(record)

    async def _log(
        self,
        level,
        msg,
        args,
        exc_info=None,
        extra=None,
        stack_info=False,
        caller: _Caller = None,
    ):

        sinfo = None
        if logging._srcfile and caller is None:  # type: ignore
            # IronPython doesn't track Python frames, so findCaller raises an
            # exception on some versions of IronPython. We trap it here so that
            # IronPython can use logging.
            try:
                fn, lno, func, sinfo = self.findCaller(stack_info)
            except ValueError:  # pragma: no cover
                fn, lno, func = "(unknown file)", 0, "(unknown function)"
        elif caller:
            fn, lno, func, sinfo = caller
        else:  # pragma: no cover
            fn, lno, func = "(unknown file)", 0, "(unknown function)"
        if exc_info and isinstance(exc_info, BaseException):
            exc_info = (type(exc_info), exc_info, exc_info.__traceback__)

        record = logging.LogRecord(  # type: ignore
            name=self.name,
            level=level,
            pathname=fn,
            lineno=lno,
            msg=msg,
            args=args,
            exc_info=exc_info,
            func=func,
            sinfo=sinfo,
            extra=extra,
        )
        await self.handle(record)

    def __make_dummy_task(self) -> Task:
        async def _dummy(*args, **kwargs):
            return

        return self.loop.create_task(_dummy())

    def _make_log_task(self, level, msg, *args, **kwargs) -> Task:
        """
        Creates an asyncio.Task for a msg if logging is enabled for level.
        Returns a dummy task otherwise.
        """
        if not self.isEnabledFor(level):
            if self._dummy_task is None:
                self._dummy_task = self.__make_dummy_task()
            return self._dummy_task

        if kwargs.get("exc_info", False):
            if not isinstance(kwargs["exc_info"], BaseException):
                kwargs["exc_info"] = sys.exc_info()

<<<<<<< HEAD
        coro = self._log(
=======
        coro = self._log(  # type: ignore
>>>>>>> ea7909f4
            level, msg, *args, caller=self.findCaller(False), **kwargs
        )
        return self.loop.create_task(coro)

    def debug(self, msg, *args, **kwargs) -> Task:  # type: ignore
        """
        Log msg with severity 'DEBUG'.

        To pass exception information, use the keyword argument exc_info with
        a true value, e.g.

        await logger.debug("Houston, we have a %s", "thorny problem", exc_info=1)
        """
        return self._make_log_task(logging.DEBUG, msg, args, **kwargs)

    def info(self, msg, *args, **kwargs) -> Task:  # type: ignore
        """
        Log msg with severity 'INFO'.

        To pass exception information, use the keyword argument exc_info with
        a true value, e.g.

        await logger.info("Houston, we have an interesting problem", exc_info=1)
        """
        return self._make_log_task(logging.INFO, msg, args, **kwargs)

    def warning(self, msg, *args, **kwargs) -> Task:  # type: ignore
        """
        Log msg with severity 'WARNING'.

        To pass exception information, use the keyword argument exc_info with
        a true value, e.g.

        await logger.warning("Houston, we have a bit of a problem", exc_info=1)
        """
        return self._make_log_task(logging.WARNING, msg, args, **kwargs)

    def error(self, msg, *args, **kwargs) -> Task:  # type: ignore
        """
        Log msg with severity 'ERROR'.

        To pass exception information, use the keyword argument exc_info with
        a true value, e.g.

        await logger.error("Houston, we have a major problem", exc_info=1)
        """
        return self._make_log_task(logging.ERROR, msg, args, **kwargs)

    def critical(self, msg, *args, **kwargs) -> Task:  # type: ignore
        """
        Log msg with severity 'CRITICAL'.

        To pass exception information, use the keyword argument exc_info with
        a true value, e.g.

        await logger.critical("Houston, we have a major disaster", exc_info=1)
        """
        return self._make_log_task(logging.CRITICAL, msg, args, **kwargs)

    def exception(  # type: ignore
        self, msg, *args, exc_info=True, **kwargs
    ) -> Task:
        """
        Convenience method for logging an ERROR with exception information.
        """
        return self.error(msg, *args, exc_info=exc_info, **kwargs)

    async def shutdown(self):
        """
        Perform any cleanup actions in the logging system (e.g. flushing
        buffers).

        Should be called at application exit.
        """
        if self._was_shutdown:
            return
        self._was_shutdown = True

        for handler in reversed(self.handlers):
            if not handler:
                continue
            try:
<<<<<<< HEAD
                if self._initialized:
=======
                if handler.initialized:
                    await handler.flush()
>>>>>>> ea7909f4
                    await handler.close()

            except Exception:
                """
                Ignore errors which might be caused
                because handlers have been closed but
                references to them are still around at
                application exit. Basically ignore everything, 
                as we're shutting down
                """
                pass<|MERGE_RESOLUTION|>--- conflicted
+++ resolved
@@ -14,30 +14,6 @@
 
 class Logger(logging.Logger):
     def __init__(
-<<<<<<< HEAD
-        self,
-        *,
-        name="aiologger",
-        level=logging.NOTSET,
-        loop=None,
-        formatter: Optional[logging.Formatter] = logging.Formatter,
-        handler_factory: Optional[_HandlerFactory] = None,
-    ):
-        super(Logger, self).__init__(name, level)
-        self.loop: AbstractEventLoop = loop or asyncio.get_event_loop()
-        self._handler_factory = handler_factory or (
-            lambda: Logger._create_default_handlers(formatter, loop)
-        )
-        self.initialized = False
-        self._initializing = Lock()
-        self._initialized = False
-        self._was_shutdown = False
-
-        async def _dummy(*args, **kwargs):
-            return
-
-        self.__dummy_task = self.loop.create_task(_dummy())
-=======
         self, *, name="aiologger", level=logging.NOTSET, loop=None
     ) -> None:
         super(Logger, self).__init__(name, level)
@@ -52,7 +28,6 @@
             return self._loop
         self._loop = asyncio.get_event_loop()
         return self._loop
->>>>>>> ea7909f4
 
     @classmethod
     def with_default_handlers(
@@ -64,10 +39,6 @@
         loop=None,
         **kwargs,
     ):
-<<<<<<< HEAD
-        self = cls(
-            name=name, level=level, loop=loop, formatter=formatter, **kwargs
-=======
         self = cls(name=name, level=level, loop=loop, **kwargs)  # type: ignore
         self.addHandler(
             AsyncStreamHandler(
@@ -81,46 +52,10 @@
             AsyncStreamHandler(
                 stream=sys.stderr, level=logging.WARNING, formatter=formatter
             )
->>>>>>> ea7909f4
         )
 
         return self
 
-<<<<<<< HEAD
-    @classmethod
-    async def _create_default_handlers(
-        cls, formatter: logging.Formatter = None, loop=None
-    ) -> Iterable[logging.Handler]:
-
-        stdout_handler = await AsyncStreamHandler.init_from_pipe(
-            pipe=sys.stdout,
-            level=logging.DEBUG,
-            protocol_factory=AiologgerProtocol,
-            formatter=formatter,
-            filter=StdoutFilter(),
-            loop=loop,
-        )
-
-        stderr_handler = await AsyncStreamHandler.init_from_pipe(
-            pipe=sys.stderr,
-            level=logging.WARNING,
-            protocol_factory=AiologgerProtocol,
-            formatter=formatter,
-            loop=loop,
-        )
-        return [stdout_handler, stderr_handler]
-
-    async def _initialize(self):
-        if not self._initialized:
-            async with self._initializing:
-                if self._initialized:
-                    return
-                for handler in await self._handler_factory():
-                    self.addHandler(handler)
-                self._initialized = True
-
-=======
->>>>>>> ea7909f4
     async def callHandlers(self, record):
         """
         Pass a record to all relevant handlers.
@@ -216,11 +151,7 @@
             if not isinstance(kwargs["exc_info"], BaseException):
                 kwargs["exc_info"] = sys.exc_info()
 
-<<<<<<< HEAD
-        coro = self._log(
-=======
         coro = self._log(  # type: ignore
->>>>>>> ea7909f4
             level, msg, *args, caller=self.findCaller(False), **kwargs
         )
         return self.loop.create_task(coro)
@@ -303,12 +234,8 @@
             if not handler:
                 continue
             try:
-<<<<<<< HEAD
-                if self._initialized:
-=======
                 if handler.initialized:
                     await handler.flush()
->>>>>>> ea7909f4
                     await handler.close()
 
             except Exception:
